#|
Copyright 2021 René Ferdinand Rivera Morell
Distributed under the Boost Software License, Version 1.0.
(See accompanying file LICENSE_1_0.txt or copy at
http://www.boost.org/LICENSE_1_0.txt)
|#
import property ;
import common ;
import stage ;
import regex ;

using asciidoctor ;

# Corum API docs from spec.

rule openapi-asciidoc ( targets + : sources * : props * )
{
	local flags = [ property.select <flags> : $(props) ] ;
	FLAGS on $(targets) = $(flags:G=) ;
}

actions openapi-asciidoc
{
	npx @openapitools/openapi-generator-cli generate -i "$(>)" -g asciidoc -o "$(<:D)" $(FLAGS)
	mv "$(<:B=index)" "$(<)"
}

make api.gen.adoc : ../corum.json : @openapi-asciidoc
	:	<flags>--additional-properties=headerAttributes=false
		<flags>--additional-properties=useIntroduction=true
		<flags>--additional-properties=useTableTitles=true
		# <flags>--additional-properties=useMethodAndPath=true
	;

install api-gen : api.gen.adoc : <location>. ;

html api.html : api.adoc : <dependency>api-gen ;

# The plain web site pages.

html index.html : index.adoc ;
html create.html : create.adoc ;
html use.html : use.adoc ;
html privacy.html : privacy.adoc ;
html license.html : license.adoc ;
<<<<<<< HEAD
html reference.html : reference.adoc ;
html api.html : api.adoc : <dependency>api-gen ;

html product.html : product.adoc ;
html product.template.html : product.template.adoc ;
alias template : product.html product.template.html ;

install html
	:	barbarian.css index.html create.html use.html privacy.html api.html
		license.html reference.html ../corum.json
	:	<variant>debug:<location>../../../jenna.bfgroup.xyz/static
		<variant>release:<location>../../../barbarian.bfgroup.xyz/static
	;
=======
html reference.html : reference.adoc ;
>>>>>>> ecd068ed
<|MERGE_RESOLUTION|>--- conflicted
+++ resolved
@@ -43,20 +43,4 @@
 html use.html : use.adoc ;
 html privacy.html : privacy.adoc ;
 html license.html : license.adoc ;
-<<<<<<< HEAD
-html reference.html : reference.adoc ;
-html api.html : api.adoc : <dependency>api-gen ;
-
-html product.html : product.adoc ;
-html product.template.html : product.template.adoc ;
-alias template : product.html product.template.html ;
-
-install html
-	:	barbarian.css index.html create.html use.html privacy.html api.html
-		license.html reference.html ../corum.json
-	:	<variant>debug:<location>../../../jenna.bfgroup.xyz/static
-		<variant>release:<location>../../../barbarian.bfgroup.xyz/static
-	;
-=======
-html reference.html : reference.adoc ;
->>>>>>> ecd068ed
+html reference.html : reference.adoc ;